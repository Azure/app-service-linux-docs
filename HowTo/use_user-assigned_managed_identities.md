--- conflicted
+++ resolved
@@ -1,110 +1,3 @@
 # How to use user-assigned Managed Identities with App Service and Azure Container Registry
 
-<<<<<<< HEAD
-This content has been moved to [Configure ACR with Managed Identities](https://github.com/Azure/app-service-linux-docs/tree/master/HowTo/Configure%20ACR%20with%20Managed%20Identities)
-=======
-> **NOTE**:
->
-> - These instructions only apply to Linux based containers configurations.
-> - The Azure Container registry must be internet accessible.
->   - Pulling container images through a Private Link / Private endpoint connection is currently **not supported**.
-
-App Service can use **user-assigned** [managed identities](https://docs.microsoft.com/azure/active-directory/managed-identities-azure-resources/overview) to authenticate against **Azure Container Registry (ACR)** and perform `docker pull` operation.
-
-Using **managed identities** is a best practice because they allow for the principle of _least privileged_ access to be followed compared to using the **admin** accounts.
-
-## Prerequisites
-
-This guide uses the [Azure CLI](https://docs.microsoft.com/cli/azure/install-azure-cli?view=azure-cli-latest) to configure your resources. If you don't want to install the Azure CLI locally, you can always use [Azure Cloud Shell](https://docs.microsoft.com/azure/cloud-shell/quickstart).
-
-## STEP 0 create your resources
-
-> **Note:** If you already have resources you want to use, skip to **Step 1**
-
-For this example we will need to create the following resources:
-
-- Web App
-- App Service Plan
-- Azure Container Registry
-- Managed-Identity
-
-```bash
-# Modify for your environment
-
-#Variables
-location="westus"
-RG_Name="UA-TEST-RG"
-ASP_Name="UA-TEST-ASP"
-Web_Name="UA-TEST-Web-101"
-ACR_Name="UAtestACR"
-ID_Name="UA-TEST-Identity"
-
-#Resource Creation
-az group create -n $RG_Name -l $location -o none
-az acr create -n $ACR_Name --sku standard -g $RG_Name -l $location -o none
-az identity create -n $ID_Name -g $RG_Name -l $location -o none
-az appservice plan create --is-linux -n $ASP_Name --sku p1v2 -g $RG_Name -l $location -o none
-az webapp create -n $Web_Name -g $RG_Name -p $ASP_Name -i "nginx" -o none
-
-#List resources in the resource group
-az resource list -g $RG_Name -o table
-```
-
-> **Note:** If you are starting with an empty ACR instance, you will need to [push an image into ACR](https://docs.microsoft.com/azure/container-registry/container-registry-get-started-docker-cli) so that you can later configure you app to use it.
-
-## STEP 1: Assign an identity to your WebApp
-
-This step will configure the webapp to use a user-assigned identity.
-
-```bash
-# Modify for your environment
-Identity_ARMID=$(az identity show -g $RG_Name -n $ID_Name --query id -o tsv)
-Webapp_Config=$(az webapp show -g $RG_Name -n $Web_Name --query id --output tsv)"/config/web"
-ClientID=$(az identity show -g $RG_Name -n $ID_Name --query clientId --output tsv)
-
-#Assign managed-identity to webapp
-az webapp identity assign -g $RG_Name -n $Web_Name --identities $Identity_ARMID -o none
-
-#Configure WebApp to use the Manage Identity Credentials to perform docker pull operations
-az resource update --ids $Webapp_Config --set properties.acrUseManagedIdentityCreds=True -o none
-az resource update --ids $Webapp_Config --set properties.AcrUserManagedIdentityID=$ClientID -o none
-
-```
-
-## STEP 2: Grant access to the identity on ACR
-
-This step will register the identity with ACR and grant it the minimum permission necessary for a webapp to pull and host containers from it.
-
-```bash
-# Modify for your environment
-Identity_ID=$(az identity show -g $RG_Name -n $ID_Name --query principalId --output tsv)
-ACR_ID=$(az acr show -g $RG_Name -n $ACR_Name --query id --output tsv)
-
-#ACR will allow the identity to perform pull operations and nothing more
-az role assignment create --assignee $Identity_ID --scope $ACR_ID --role acrpull -o none
-
-```
-
-## Step 3: Configure WebApp to pull image:tag from ACR
-
-This step will configure the webapp to point to ACR and the Image:Tag for the container you want to use.
-
-```bash
-# Modify for your environment
-ACR_URL=$(az acr show -g $RG_Name --n $ACR_Name --query loginServer --output tsv)
-Image="myapp:latest"
-FX_Version="Docker|"$ACR_URL"/"$Image
-
-#Configure the ACR, Image and Tag to pull
-az resource update --ids $Webapp_Config --set properties.linuxFxVersion=$FX_Version -o none --force-string
-
-```
-
-## Clean up resources
-
-When no longer needed, you can use the [az group delete](https://docs.microsoft.com/en-us/cli/azure/group?view=azure-cli-latest#az-group-delete) command to remove the resource group, and all related resources:
-
-```azurecli-interactive
-az group delete -g $RG_Name
-```
->>>>>>> 0f15adbf
+This content has been moved to [Configure ACR with Managed Identities](https://github.com/Azure/app-service-linux-docs/tree/master/HowTo/Configure%20ACR%20with%20Managed%20Identities)