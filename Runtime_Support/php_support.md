# PHP on App Service

## PHP Update Policy

App Service upgrades the underlying PHP runtime of your application as part of the regular platform updates. As a result of this regular update process, your application will be automatically updated to the latest patch version of PHP available in the platform.

### End of Extended Support

Once a version of PHP has reached it's end of extended support your application will be upgraded to the next recommended supported minor version.

For example on February 01, 2020 any application running on `PHP 7.0`  or `PHP 7.1` will be upgraded to `PHP 7.3`

### End of Life for PHP 5.6

Due to the popularity of **PHP 5.6** and the high volume of applications hosted using this version of the PHP runtime, critical security fixes have been actively backported from the 7.X PHP branch into the version of **PHP 5.6** provided by **Azure App Service**.

Extended support for this version of **PHP 5.6** will end on **February 01, 2021**. At this point any application hosted in App Service targeting this version of the **PHP 5.6** will be out of support and at risk of security vulnerabilities that remain unpatched.

## Support Timeline

| Version |  Support Status  |  End of Official Support | End of Extended Support | OS Support |
|---------| ---------------- |:------------------------:|:-----------------------:| ---------- |
| PHP 5.6 | Extended Support |    January 01, 2019      |    February 01, 2021    | Windows & Linux |
| PHP 7.0 | End of Life      |    December 03, 2018     |    February 01, 2020    | Windows & Linux |
| PHP 7.1 | End of Life      |    December 01, 2019     |    February 01, 2020    | Windows & Linux |
| PHP 7.2 | Official Support |    November 30, 2020     |    February 01, 2021    | Windows & Linux |
| PHP 7.3 | Official Support |    December 06, 2020     |    December 06, 2021    | Windows & Linux |
| PHP 7.4 | Official Support |    November 28, 2021     |    November 28, 2022    | Windows & Linux |

[PHP Official Support timeline](https://www.php.net/supported-versions.php)

## How to update your app to target a different version of PHP

>**NOTE**:
>
>Changing the stack settings of your app will trigger a re-start of your application.

<<<<<<< HEAD
The version of PHP provided by app service can be modified through the Azure portal: **Configuration**>**General Settings**>**Stack Settings**>**Minor Version**
=======
The version of PHP provided by app service can be modified through the Azure Portal: 
1. Click on the **Configuration** blade in your App Service portal
2. Go to the **General Settings** tab
3. Under **Stack Settings**
4. Click on the **Minor Version** drop-down and update your version
>>>>>>> da4fc068

![PHP Minor Version](./media/php.gif)<|MERGE_RESOLUTION|>--- conflicted
+++ resolved
@@ -35,14 +35,11 @@
 >
 >Changing the stack settings of your app will trigger a re-start of your application.
 
-<<<<<<< HEAD
-The version of PHP provided by app service can be modified through the Azure portal: **Configuration**>**General Settings**>**Stack Settings**>**Minor Version**
-=======
-The version of PHP provided by app service can be modified through the Azure Portal: 
+The version of PHP provided by app service can be modified through the Azure portal: 
 1. Click on the **Configuration** blade in your App Service portal
 2. Go to the **General Settings** tab
 3. Under **Stack Settings**
 4. Click on the **Minor Version** drop-down and update your version
->>>>>>> da4fc068
+
 
 ![PHP Minor Version](./media/php.gif)