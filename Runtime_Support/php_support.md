--- conflicted
+++ resolved
@@ -39,14 +39,10 @@
 | PHP 7.1 | End of Life      |    December 01, 2019     |    February 01, 2020    | Windows & Linux |
 | PHP 7.2 | End of Life      |    November 30, 2020     |    February 01, 2021    | Windows & Linux |
 | PHP 7.3 | End of Life      |    December 06, 2020     |    December 06, 2021    | Windows & Linux |
-<<<<<<< HEAD
 | PHP 7.4 | Extended support |    November 28, 2021     |    November 28, 2022    | Windows & Linux |
 | PHP 8.0 | Official Support |    November 26, 2022     |    November 26, 2023    | Linux only |
 | PHP 8.1 | Official Support |    November 25, 2023     |    November 25, 2024    | TBD |
-=======
-| PHP 7.4 | Official Support |    November 28, 2021     |    November 28, 2022    | Windows & Linux |
-| PHP 8.x | Official Support              |    November 26, 2022                   |    November 26, 2023                  | Linux only |
->>>>>>> 35b5e973
+
 
 [PHP Official Support timeline](https://www.php.net/supported-versions.php)
 
